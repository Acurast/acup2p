--- conflicted
+++ resolved
@@ -2,13 +2,9 @@
 mod identity;
 mod inner;
 mod message;
-<<<<<<< HEAD
-mod node;
+pub mod node;
 mod dcutr;
-=======
-pub mod node;
 mod relay;
->>>>>>> 5003d47c
 
 use async_trait::async_trait;
 use futures::{stream, Stream};
